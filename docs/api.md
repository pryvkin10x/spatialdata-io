# API

```{eval-rst}
.. module:: spatialdata_io
```

## spatialdata-io

I/O for the `spatialdata` project.

### Readers

```{eval-rst}
.. autosummary::
    :toctree: generated

    codex
    curio
    cosmx
    visium
    xenium
    steinbock
    merscope
    mcmicro
<<<<<<< HEAD
```

### Conversion functions
=======
    dbit
```

### Utility functions
>>>>>>> 944dec60

```{eval-rst}
.. autosummary::
    :toctree: generated

<<<<<<< HEAD
    from_legacy_anndata
    to_legacy_anndata
=======
    xenium_aligned_image
    xenium_explorer_selection
>>>>>>> 944dec60
```<|MERGE_RESOLUTION|>--- conflicted
+++ resolved
@@ -22,26 +22,25 @@
     steinbock
     merscope
     mcmicro
-<<<<<<< HEAD
-```
-
-### Conversion functions
-=======
     dbit
 ```
 
 ### Utility functions
->>>>>>> 944dec60
 
 ```{eval-rst}
 .. autosummary::
     :toctree: generated
 
-<<<<<<< HEAD
+    xenium_aligned_image
+    xenium_explorer_selection
+```
+
+### Conversion functions
+
+```{eval-rst}
+.. autosummary::
+    :toctree: generated
+
     from_legacy_anndata
     to_legacy_anndata
-=======
-    xenium_aligned_image
-    xenium_explorer_selection
->>>>>>> 944dec60
 ```