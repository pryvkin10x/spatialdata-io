--- conflicted
+++ resolved
@@ -12,11 +12,8 @@
 
 ### Added
 
-<<<<<<< HEAD
--   Basic tool, preprocessing and plotting functions
--   An experimental loader to load elemental ISS data objects, e.g. raw.tif, label.tif and anndata.h5ad
-=======
 -   (Xenium) support reading multi-polygon selection files from the Xenium Explorer
+-   (ISS) An experimental loader to load elemental ISS data objects, e.g. raw.tif, label.tif and anndata.h5ad
 
 ### Fixed
 
@@ -108,5 +105,4 @@
 
 ### Tested
 
--   Test installation from pypi
->>>>>>> de79d251
+-   Test installation from pypi