--- conflicted
+++ resolved
@@ -18,13 +18,9 @@
 
     NDArrayA = NDArray[Any]
 except (ImportError, TypeError):
-<<<<<<< HEAD
     NDArray = np.ndarray
     NDArrayA = np.ndarray
-=======
-    NDArray = np.ndarray  # type: ignore[misc,unused-ignore]
-    NDArrayA = np.ndarray  # type: ignore[misc,unused-ignore]
->>>>>>> 1d031c21
+
 
 
 def _read_counts(
